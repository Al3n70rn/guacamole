package org.hammerlab.guacamole.alignment

<<<<<<< HEAD
import breeze.linalg.DenseVector
import htsjdk.samtools.{ Cigar, TextCigarCodec }
import org.hammerlab.guacamole.alignment.AlignmentState.{AlignmentState, isGapAlignment}
=======
import htsjdk.samtools.{Cigar, TextCigarCodec}
import org.hammerlab.guacamole.alignment.AlignmentState.{AlignmentState, cigarKey}
>>>>>>> dfdfea6c


<<<<<<< HEAD
=======
  def isGapAlignment(state: AlignmentState) = {
    state == Insertion || state == Deletion
  }

  /**
   * Match an AlignmentState to a CIGAR operator
   * @param alignmentOperator  An alignment state
   * @return CIGAR operator corresponding to alignment state
   */
  def cigarKey(alignmentOperator: AlignmentState): String = {
    alignmentOperator match {
      case Match     => "="
      case Mismatch  => "X"
      case Insertion => "I"
      case Deletion  => "D"
    }
  }
}
>>>>>>> dfdfea6c

/**
 *
 * @param alignments Sequence of alignments
 * @param refStartIdx Start of the alignment in the reference sequence
 * @param refEndIdx End of the alignment (inclusive) in the reference sequence
 * @param alignmentScore Score of the alignment based on the mismatch and gap penalties
 */
case class ReadAlignment private[alignment](alignments: Seq[AlignmentState],
                                            refStartIdx: Int,
                                            refEndIdx: Int,
                                            alignmentScore: Int) {
  /**
   * Convert a ReadAlignment to a CIGAR string
   * @return CIGAR String
   */
  def toCigarString: String = {
    def runLengthEncode(operators: Seq[String]): String = {
      var lastOperator = operators.head
      var i = 1
      val rle = new StringBuffer()
      var currentRun = 1
      while (i < operators.size) {
        if (operators(i) == lastOperator) {
          currentRun += 1
        } else {
          rle.append(currentRun.toString + lastOperator)
          currentRun = 1
        }
        lastOperator = operators(i)
        i += 1
      }
      rle.append(currentRun.toString + lastOperator)
      rle.toString
    }

    runLengthEncode(alignments.map(alignment => cigarKey(alignment)))
  }

  def toCigar: Cigar = {
    val cigarString = this.toCigarString
    TextCigarCodec.decode(cigarString)
  }
}

object ReadAlignment {
  type Path = (Int, List[AlignmentState], Double)

  /**
   * Produces an alignment of an input sequence against a reference sequence
   *
   * @param sequence Input sequence to align
   * @param reference Reference sequence to align against
   * @param mismatchProbability Penalty to having a mismatch in the alignment
   * @param openGapProbability Penalty to start an insertion or deletion in the alignment
   * @param closeGapProbability Penalty to end in an insertion or deletion in the alignment
   * @return An alignment path and score
   */
  def apply(sequence: Seq[Byte],
            reference: Seq[Byte],
            mismatchProbability: Double = math.exp(-4),
            openGapProbability: Double = math.exp(-6),
            closeGapProbability: Double = 1 - math.exp(-1)): ReadAlignment = {
    // TODO: What are the best defaults?
    // BWA defaults:
    // -log mismatchProbability = 4
    // -log openGapProbability = 6
    // -log (1 - closeGapProbability) = 1

    val alignment =
      scoreAlignmentPaths(
        sequence,
        reference,
        mismatchProbability,
        openGapProbability,
        closeGapProbability
      )

    val ((refEndIdx, path, score), refStartIdx) =
      (for (i <- 0 to reference.length) yield {
        (alignment(i), i)
      }).minBy(_._1._3)

    ReadAlignment(path, refStartIdx, refEndIdx, score.toInt)
  }

  private[alignment] def scoreAlignmentPaths(sequence: Seq[Byte],
                                             reference: Seq[Byte],
                                             mismatchProbability: Double,
                                             openGapProbability: Double,
                                             closeGapProbability: Double): DenseVector[Path] = {

    val logMismatchPenalty = -math.log(mismatchProbability)

    val logOpenGapPenalty = -math.log(openGapProbability)
    val noGapPenalty = -math.log(1 - openGapProbability)

    val logCloseGapPenalty = -math.log(closeGapProbability)
    val logContinueGapPenalty = -math.log(1 - closeGapProbability)

    val sequenceLength = sequence.length
    val referenceLength = reference.length

    var lastSequenceAlignment = new DenseVector[Path](referenceLength + 1)
    for {
      refIdx <- 0 to referenceLength
    } {
      lastSequenceAlignment(refIdx) = (refIdx, List.empty, 0)
    }
    var currentSequenceAlignment = new DenseVector[Path](referenceLength + 1)

    def transitionPenalty(nextState: AlignmentState, previousStateOpt: Option[AlignmentState], isEndState: Boolean) = {

      val openGap = !previousStateOpt.exists(_ == nextState) && isGapAlignment(nextState)
      val closeGap = previousStateOpt.exists(previousState => nextState != previousState && isGapAlignment(previousState))
      val continueGap = previousStateOpt.exists(_ == nextState) && isGapAlignment(nextState)
      val mismatch = nextState == AlignmentState.Mismatch

      (if (openGap) logOpenGapPenalty else 0) +
        (if (closeGap) logCloseGapPenalty else 0) +
        (if (continueGap) logContinueGapPenalty else if (mismatch) noGapPenalty + logMismatchPenalty else noGapPenalty) +
        (if (isEndState && isGapAlignment(nextState)) logCloseGapPenalty else 0)
    }

    // Alignment is performed from the end the sequence backwards
    // This ensure that insertion and deletion alignments occur in the left-most position

    var sequenceIdx = sequenceLength - 1
    while (sequenceIdx >= 0) {
      var referenceIdx = referenceLength
      while (referenceIdx >= 0) {

        // Given the change in position, is the transition a gap or match/mismatch
        def classifyTransition(prevSeqPos: Int, prevRefPos: Int): AlignmentState = {
          if (sequenceIdx == prevSeqPos) {
            AlignmentState.Deletion
          } else if (referenceIdx == prevRefPos) {
            AlignmentState.Insertion
          } else if (sequence(sequenceIdx) != reference(referenceIdx)) {
            AlignmentState.Mismatch
          } else {
            AlignmentState.Match
          }
        }

        val possiblePreviousStates =
          Seq(
            (sequenceIdx + 1, referenceIdx),
            (sequenceIdx, referenceIdx + 1),
            (sequenceIdx + 1, referenceIdx + 1)
          ).filter {
            case (sI, rI) => sI <= sequenceLength && rI <= referenceLength // Filter positions before the start of either sequence
          }

        // Compute the transition costs based on the gap penalties
        val nextPaths: Seq[Path] = possiblePreviousStates.map {
          case (prevSeqPos, prevRefPos) => {
            val nextState = classifyTransition(prevSeqPos, prevRefPos)

            val (prevRefStartIdx, prevPath, prevScore) =
              nextState match {
                case AlignmentState.Deletion  => currentSequenceAlignment(referenceIdx + 1)
                case AlignmentState.Insertion => lastSequenceAlignment(referenceIdx)
                case _ => {
                  lastSequenceAlignment(referenceIdx + 1)
                }
              }

            val prevStateOpt = prevPath.headOption

            val isEndState = sequenceIdx == 0

            val transitionCost = transitionPenalty(nextState, prevStateOpt, isEndState = isEndState)
            (prevRefStartIdx, nextState :: prevPath, prevScore + transitionCost)
          }
        }

        currentSequenceAlignment(referenceIdx) = nextPaths.minBy(_._3)
        referenceIdx -= 1
      }
      // Save current sequence position alignment position
      lastSequenceAlignment = currentSequenceAlignment

      // Clear alignment information before next sequence element
      currentSequenceAlignment = new DenseVector[Path](referenceLength + 1)
      sequenceIdx -= 1
    }

    lastSequenceAlignment
  }
}<|MERGE_RESOLUTION|>--- conflicted
+++ resolved
@@ -1,36 +1,8 @@
 package org.hammerlab.guacamole.alignment
 
-<<<<<<< HEAD
 import breeze.linalg.DenseVector
-import htsjdk.samtools.{ Cigar, TextCigarCodec }
-import org.hammerlab.guacamole.alignment.AlignmentState.{AlignmentState, isGapAlignment}
-=======
 import htsjdk.samtools.{Cigar, TextCigarCodec}
-import org.hammerlab.guacamole.alignment.AlignmentState.{AlignmentState, cigarKey}
->>>>>>> dfdfea6c
-
-
-<<<<<<< HEAD
-=======
-  def isGapAlignment(state: AlignmentState) = {
-    state == Insertion || state == Deletion
-  }
-
-  /**
-   * Match an AlignmentState to a CIGAR operator
-   * @param alignmentOperator  An alignment state
-   * @return CIGAR operator corresponding to alignment state
-   */
-  def cigarKey(alignmentOperator: AlignmentState): String = {
-    alignmentOperator match {
-      case Match     => "="
-      case Mismatch  => "X"
-      case Insertion => "I"
-      case Deletion  => "D"
-    }
-  }
-}
->>>>>>> dfdfea6c
+import org.hammerlab.guacamole.alignment.AlignmentState.{AlignmentState, cigarKey, isGapAlignment}
 
 /**
  *
